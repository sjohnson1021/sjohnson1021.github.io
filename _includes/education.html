--- conflicted
+++ resolved
@@ -8,11 +8,7 @@
 </div>
 <div class="user-projects">
   <div class="images-right">
-<<<<<<< HEAD
-    <img alt="Geek University" src="{{ "/assets/img/SAT.jpeg" | prepend: site.baseurl }}" />
-=======
     <img alt="Student Administration Tool" src="{{ "/assets/img/SAT.jpeg" | prepend: site.baseurl }}" />
->>>>>>> 43a47b1d
   </div>
   <div class="contents">
     <h3> Student Admnistration Tool </h3>
@@ -38,7 +34,6 @@
     </ul>
     <p>A secure internal web application for submitting, managing, and logging the changes to trouble tickets and employees.</p>
 </div>
-</div>
 <div class="user-projects">
   <div class="images-right">
     <img alt="Video Game Outlet" src="{{ "/assets/img/VGO.png" | prepend: site.baseurl }}" />
